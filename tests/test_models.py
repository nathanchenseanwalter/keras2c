"""test_models.py
This file is part of the test suite for keras2c
Implements tests for full models
"""

#!/usr/bin/env python3

import unittest
from tensorflow.keras.layers import (
<<<<<<< HEAD
    Input, Dense, LSTM, Conv1D, Conv2D, Add, Concatenate, Reshape,
    Permute, MaxPooling2D, Dropout, Flatten
=======
    Input,
    Dense,
    LSTM,
    Conv1D,
    Conv2D,
    Add,
    Concatenate,
    Reshape,
    Permute,
    MaxPooling2D,
    Dropout,
    Flatten,
>>>>>>> fa4ebcdd
)
from tensorflow.keras.models import Model, Sequential
from keras2c import keras2c_main
import time
from test_core_layers import build_and_run

__author__ = "Rory Conlin"
__copyright__ = "Copyright 2020, Rory Conlin"
__license__ = "MIT"
__maintainer__ = "Rory Conlin, https://github.com/f0uriest/keras2c"
__email__ = "wconlin@princeton.edu"


class TestModels(unittest.TestCase):
    """Tests for full models"""

    @unittest.skip  # no reason needed
    def test_CIFAR_10_CNN(self):
        model = Sequential()
        model.add(Conv2D(8, (3, 3), padding='same',
                         input_shape=(32, 32, 3), activation='relu'))
        model.add(Conv2D(8, (3, 3), activation='relu'))
        model.add(MaxPooling2D(pool_size=(2, 2)))
        model.add(Dropout(0.25))
        model.add(Conv2D(8, (3, 3), padding='same', activation='relu'))
        model.add(Conv2D(8, (3, 3), activation='relu'))
        model.add(MaxPooling2D(pool_size=(2, 2)))
        model.add(Dropout(0.25))
        model.add(Flatten())
        model.add(Dense(20, activation='relu'))
        model.add(Dropout(0.5))
        model.add(Dense(10, activation='softmax'))
        name = 'test___CIFAR_10_CNN' + str(int(time.time()))
        keras2c_main.k2c(model, name)
        rcode = build_and_run(name)
        self.assertEqual(rcode, 0)

    def test_ProfilePredictor(self):
        inshp = (8, 32)
        inp = Input(shape=inshp)
        a = Dense(20, activation='relu')(inp)
        a = Dense(20, activation='relu')(a)
        a = LSTM(20, activation='relu')(a)
        outp = Dense(30)(a)
        model = Model(inputs=inp, outputs=outp)
        name = 'test___ProfilePredictor' + str(int(time.time()))
        keras2c_main.k2c(model, name)
        rcode = build_and_run(name)
        self.assertEqual(rcode, 0)

    def test_ProfilePredictorConv1D(self):
        input_profile_names = ['a', 'b', 'c']
        target_profile_names = ['a', 'b']
        actuator_names = ['aa', 'bb', 'cc']
        lookbacks = {'a': 1, 'b': 1, 'c': 1, 'aa': 5, 'bb': 5, 'cc': 5}
        lookahead = 4
        profile_length = 33
        std_activation = 'relu'

        rnn_layer = LSTM

        profile_inshape = (lookbacks[input_profile_names[0]], profile_length)
        past_actuator_inshape = (lookbacks[actuator_names[0]],)
        future_actuator_inshape = (lookahead,)
        num_profiles = len(input_profile_names)
        num_targets = len(target_profile_names)
        num_actuators = len(actuator_names)

        # Input each profile signal one by one and then concatenate them together
        profile_inputs = []
        profiles = []
        for i in range(num_profiles):
            profile_inputs.append(
                Input(shape=profile_inshape, name='input_' + input_profile_names[i])
            )
            profiles.append(
                Reshape((lookbacks[input_profile_names[i]], profile_length, 1))(profile_inputs[i])
            )
        current_profiles = Concatenate(axis=-1)(profiles)
        current_profiles = Reshape((profile_length, num_profiles))(current_profiles)

        # Input previous and future actuators and concatenate each of them
        actuator_past_inputs = []
        actuator_future_inputs = []
        previous_actuators = []
        future_actuators = []

        for i in range(num_actuators):
            actuator_future_inputs.append(
                Input(shape=future_actuator_inshape, name=f"input_future_{actuator_names[i]}")
            )
            actuator_past_inputs.append(
                Input(shape=past_actuator_inshape, name=f"input_past_{actuator_names[i]}")
            )

            future_actuators.append(
                Reshape((lookahead, 1))(actuator_future_inputs[i])
            )
            previous_actuators.append(
                Reshape((lookbacks[actuator_names[i]], 1))(actuator_past_inputs[i])
            )

        future_actuators = Concatenate(axis=-1)(future_actuators)
        previous_actuators = Concatenate(axis=-1)(previous_actuators)

        # Update recurrent_activation to 'sigmoid' as 'hard_sigmoid' is deprecated
        actuator_effect = rnn_layer(
            profile_length, activation=std_activation, recurrent_activation='sigmoid'
        )(previous_actuators)
        actuator_effect = Reshape(target_shape=(profile_length, 1))(actuator_effect)

        future_actuator_effect = rnn_layer(
            profile_length, activation=std_activation, recurrent_activation='sigmoid'
        )(future_actuators)
        future_actuator_effect = Reshape(target_shape=(profile_length, 1))(future_actuator_effect)

        current_profiles_processed_0 = Concatenate()(
            [current_profiles, actuator_effect, future_actuator_effect]
        )

        prof_act = []
        for i in range(num_targets):
            current_profiles_processed_1 = Conv1D(
                filters=8, kernel_size=2, padding='same', activation='relu'
            )(current_profiles_processed_0)
            current_profiles_processed_2 = Conv1D(
                filters=8, kernel_size=4, padding='same', activation='relu'
            )(current_profiles_processed_1)
            current_profiles_processed_3 = Conv1D(
                filters=8, kernel_size=8, padding='same', activation='relu'
            )(current_profiles_processed_2)

            final_output = Concatenate()(
                [
                    current_profiles_processed_1,
                    current_profiles_processed_2,
                    current_profiles_processed_3,
                ]
            )
            final_output = Conv1D(
                filters=10, kernel_size=4, padding='same', activation='tanh'
            )(final_output)
            final_output = Conv1D(
                filters=1, kernel_size=4, padding='same', activation='linear'
            )(final_output)
            final_output = Reshape(
                target_shape=(profile_length,), name=f"target_{target_profile_names[i]}"
            )(final_output)

            prof_act.append(final_output)

        model = Model(
            inputs=profile_inputs + actuator_past_inputs + actuator_future_inputs,
            outputs=prof_act,
        )

        name = 'test___ProfilePredictorConv1D' + str(int(time.time()))
        keras2c_main.k2c(model, name)
        rcode = build_and_run(name)
        self.assertEqual(rcode, 0)

    def test_ProfilePredictorConv2D(self):
        input_profile_names = ['a', 'b', 'c']
        target_profile_names = ['a', 'b']
        actuator_names = ['aa', 'bb', 'cc']
        profile_lookback = 1
        actuator_lookback = 5
        lookahead = 4
        profile_length = 33
        std_activation = 'relu'

        profile_inshape = (profile_lookback, profile_length)
        past_actuator_inshape = (actuator_lookback,)
        future_actuator_inshape = (lookahead,)
        num_profiles = len(input_profile_names)
        num_targets = len(target_profile_names)
        num_actuators = len(actuator_names)
        max_channels = 32

        profile_inputs = []
        profiles = []
        for i in range(num_profiles):
            profile_inputs.append(
                Input(shape=profile_inshape, name='input_' + input_profile_names[i])
            )
            profiles.append(
                Reshape((profile_lookback, profile_length, 1))(profile_inputs[i])
            )
        profiles = Concatenate(axis=-1)(profiles)
        # shape = (lookback, length, channels=num_profiles)
        profiles = Conv2D(
            filters=num_profiles * max_channels // 8,
            kernel_size=(1, profile_length // 12),
            strides=(1, 1),
            padding='same',
            activation=std_activation,
        )(profiles)
        profiles = Conv2D(
            filters=num_profiles * max_channels // 4,
            kernel_size=(1, profile_length // 8),
            strides=(1, 1),
            padding='same',
            activation=std_activation,
        )(profiles)
        profiles = Conv2D(
            filters=num_profiles * max_channels // 2,
            kernel_size=(1, profile_length // 6),
            strides=(1, 1),
            padding='same',
            activation=std_activation,
        )(profiles)
        profiles = Conv2D(
            filters=num_profiles * max_channels,
            kernel_size=(1, profile_length // 4),
            strides=(1, 1),
            padding='same',
            activation=std_activation,
        )(profiles)
        # shape = (lookback, length, channels)
        if profile_lookback > 1:
            profiles = Conv2D(
                filters=num_profiles * max_channels,
                kernel_size=(profile_lookback, 1),
                strides=(1, 1),
                padding='valid',
                activation=std_activation,
            )(profiles)
        profiles = Reshape(
            (profile_length, num_profiles * max_channels)
        )(profiles)
        # shape = (length, channels)

        actuator_future_inputs = []
        actuator_past_inputs = []
        actuators = []
        for i in range(num_actuators):
            actuator_future_inputs.append(
                Input(shape=future_actuator_inshape, name='input_future_' + actuator_names[i])
            )
            actuator_past_inputs.append(
                Input(shape=past_actuator_inshape, name='input_past_' + actuator_names[i])
            )
            actuators.append(
                Concatenate(axis=-1)([actuator_past_inputs[i], actuator_future_inputs[i]])
            )
            actuators[i] = Reshape((actuator_lookback + lookahead, 1))(actuators[i])
        actuators = Concatenate(axis=-1)(actuators)
        # shape = (time, num_actuators)
        actuators = Dense(
            units=num_profiles * max_channels // 8, activation=std_activation
        )(actuators)
        actuators = Dense(
            units=num_profiles * max_channels // 4, activation=std_activation
        )(actuators)
        actuators = Dense(
            units=num_profiles * max_channels // 2, activation=std_activation
        )(actuators)
        # Update recurrent_activation to 'sigmoid' as 'hard_sigmoid' is deprecated
        actuators = LSTM(
            units=num_profiles * max_channels,
            activation=std_activation,
            recurrent_activation='sigmoid',
        )(actuators)
        actuators = Reshape((num_profiles * max_channels, 1))(actuators)
        # shape = (channels, 1)
        actuators = Dense(
            units=profile_length // 4, activation=std_activation
        )(actuators)
        actuators = Dense(
            units=profile_length // 2, activation=std_activation
        )(actuators)
        actuators = Dense(units=profile_length, activation=None)(actuators)
        # shape = (channels, profile_length)
        actuators = Permute(dims=(2, 1))(actuators)
        # shape = (profile_length, channels)

        merged = Add()([profiles, actuators])
        merged = Reshape(
            (1, profile_length, num_profiles * max_channels)
        )(merged)
        # shape = (1, length, channels)

        prof_act = []
        for i in range(num_targets):
            prof_act.append(
                Conv2D(
                    filters=max_channels,
                    kernel_size=(1, profile_length // 4),
                    strides=(1, 1),
                    padding='same',
                    activation=std_activation,
                )(merged)
            )
            # shape = (1, length, max_channels)
            prof_act[i] = Conv2D(
                filters=max_channels // 2,
                kernel_size=(1, profile_length // 8),
                strides=(1, 1),
                padding='same',
                activation=std_activation,
            )(prof_act[i])
            prof_act[i] = Conv2D(
                filters=max_channels // 4,
                kernel_size=(1, profile_length // 6),
                strides=(1, 1),
                padding='same',
                activation=std_activation,
            )(prof_act[i])
            prof_act[i] = Conv2D(
                filters=max_channels // 8,
                kernel_size=(1, profile_length // 4),
                strides=(1, 1),
                padding='same',
                activation=std_activation,
            )(prof_act[i])
            prof_act[i] = Conv2D(
                filters=1,
                kernel_size=(1, profile_length // 4),
                strides=(1, 1),
                padding='same',
                activation=None,
            )(prof_act[i])
            # shape = (1, length, 1)
            prof_act[i] = Reshape(
                (profile_length,), name='target_' + target_profile_names[i]
            )(prof_act[i])
        model = Model(
            inputs=profile_inputs + actuator_past_inputs + actuator_future_inputs,
            outputs=prof_act,
        )
        name = 'test___ProfilePredictorConv2D' + str(int(time.time()))
        keras2c_main.k2c(model, name)
        rcode = build_and_run(name)
        self.assertEqual(rcode, 0)

    # The following test is commented out as it may require additional updates
    # def test_BabyMemNN(self):
    #     # Implementation of test_BabyMemNN
    #     pass  # Placeholder for future updates<|MERGE_RESOLUTION|>--- conflicted
+++ resolved
@@ -7,23 +7,8 @@
 
 import unittest
 from tensorflow.keras.layers import (
-<<<<<<< HEAD
     Input, Dense, LSTM, Conv1D, Conv2D, Add, Concatenate, Reshape,
     Permute, MaxPooling2D, Dropout, Flatten
-=======
-    Input,
-    Dense,
-    LSTM,
-    Conv1D,
-    Conv2D,
-    Add,
-    Concatenate,
-    Reshape,
-    Permute,
-    MaxPooling2D,
-    Dropout,
-    Flatten,
->>>>>>> fa4ebcdd
 )
 from tensorflow.keras.models import Model, Sequential
 from keras2c import keras2c_main
