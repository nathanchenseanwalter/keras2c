--- conflicted
+++ resolved
@@ -40,16 +40,8 @@
 
     cc = CC + ' ' + ccflags + ' -o ' + name + ' ' + name + '.c ' + \
         name + '_test_suite.c -L./include/ -l:libkeras2c.a -lm'
-<<<<<<< HEAD
     build_code = subprocess.run(cc, shell=True).returncode
     if build_code != 0:
-=======
-    build_process = subprocess.run(cc, shell=True, capture_output=True, text=True)
-    if build_process.returncode != 0:
-        print("Build failed with the following output:")
-        print(build_process.stdout)
-        print(build_process.stderr)
->>>>>>> 120dcbeb
         return 'build failed'
     proc_output = subprocess.run(['./' + name])
     rcode = proc_output.returncode
